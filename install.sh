#!/bin/bash

set -o errexit -o pipefail -o nounset

ROOT_UID=0
BIN_DIR=
DESKTOP_DIR=
ICON_DIR=
DATA_HOME="${XDG_DATA_HOME:-$HOME/.local/share}"

# Use containing folder of this script as working directory
cd "$(dirname "$0")"

# Destination directory
if [ "$UID" -eq "$ROOT_UID" ]; then
  BIN_DIR="/usr/bin"
  DESKTOP_DIR="/usr/share/applications"
  ICON_DIR="/usr/share/icons/hicolor/scalable/apps"
else
  BIN_DIR="$HOME/.local/bin"
  DESKTOP_DIR="$DATA_HOME/applications"
  ICON_DIR="$DATA_HOME/icons/hicolor/scalable/apps"
fi

# Make sure destination directories exist
mkdir -pv "$BIN_DIR"
mkdir -pv "$DESKTOP_DIR"
mkdir -pv "$ICON_DIR"

#Starting
echo "NOTE: Gnabel requires Python 3 and Pip. If they are not present, you should be able to install them using your distribution's package"
echo ""
echo "Installing..."

#Installing Python libraries
<<<<<<< HEAD
sudo pip3 install googletrans gtts pydub
=======
pip3 install gobject googletrans gtts pydub --user
>>>>>>> 21b3d66c

#Copying source files
cp -v gnabel.py "$BIN_DIR/gnabel"
cp -v gnabel.desktop "$DESKTOP_DIR/gnabel.desktop"
cp -v icon.svg "$ICON_DIR/gnabel.svg"

#Ending
echo ""
echo "################"
echo ""
echo "Done. If errors have not occurred, Gnabel should now appear in your menu"
echo "Report any issue to: www.github.com/gi-lom/gnabel"<|MERGE_RESOLUTION|>--- conflicted
+++ resolved
@@ -33,11 +33,7 @@
 echo "Installing..."
 
 #Installing Python libraries
-<<<<<<< HEAD
-sudo pip3 install googletrans gtts pydub
-=======
-pip3 install gobject googletrans gtts pydub --user
->>>>>>> 21b3d66c
+pip3 install googletrans gtts pydub --user
 
 #Copying source files
 cp -v gnabel.py "$BIN_DIR/gnabel"
