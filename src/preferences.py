--- conflicted
+++ resolved
@@ -103,6 +103,8 @@
         if key == f'{TRANSLATORS[backend].name}-instance':
             if TRANSLATORS[backend].supported_features['change-instance']:
                 # Update backend
+                self.settings.reset(f'{TRANSLATORS[backend].name}-src-langs')
+                self.settings.reset(f'{TRANSLATORS[backend].name}-dest-langs')
                 self.parent._change_backends(backend)
 
     def _toggle_dark_mode(self, switch, _active):
@@ -131,7 +133,6 @@
         old_value = self.settings.get_string(f'{TRANSLATORS[backend].name}-instance')
         new_value = self.backend_instance.get_text()
         if new_value != old_value:
-<<<<<<< HEAD
             # Validate
             threading.Thread(target=self.__validate_new_backend_instance,
                              args=[new_value],
@@ -139,21 +140,12 @@
             ).start()
         else:
             self.backend_instance_stack.set_visible_child_name('view')
-=======
-            # TODO: Valdiate new value
-
-            self.settings.reset(f'{TRANSLATORS[backend].name}-src-langs')
-            self.settings.reset(f'{TRANSLATORS[backend].name}-dest-langs')
-            self.settings.set_string(f'{TRANSLATORS[backend].name}-instance', new_value)
-
-        self.backend_instance_stack.set_visible_child_name('view')
->>>>>>> cd229ee6
 
     def _on_reset_backend_instance(self, _button):
         backend = self.backend.get_selected_index()
         self.settings.reset(f'{TRANSLATORS[backend].name}-instance')
         self.backend_instance_stack.set_visible_child_name('view')
-        Gtk.StyleContext.add_class(self.backend_instance.get_style_context(), 'error')
+        Gtk.StyleContext.remove_class(self.backend_instance.get_style_context(), 'error')
 
     def __check_instance_support(self):
         backend = self.backend.get_selected_index()
