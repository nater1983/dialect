# Copyright 2020 gi-lom
# Copyright 2020-2022 Mufeed Ali
# Copyright 2020-2022 Rafael Mardojai CM
# Copyright 2023 Libretto
# SPDX-License-Identifier: GPL-3.0-or-later

import logging
import random

from gi.repository import Adw, Gdk, Gio, GLib, GObject, Gst, Gtk

from dialect.define import APP_ID, PROFILE, RES_PATH, TRANS_NUMBER
from dialect.languages import LanguagesListModel
from dialect.providers import TRANSLATORS, TTS, ProviderFeature, ProviderError, ProviderErrorCode
from dialect.providers.base import BaseProvider, Translation
from dialect.settings import Settings
from dialect.shortcuts import DialectShortcutsWindow
from dialect.widgets import LangSelector, TextView, ThemeSwitcher


@Gtk.Template(resource_path=f'{RES_PATH}/window.ui')
class DialectWindow(Adw.ApplicationWindow):
    __gtype_name__ = 'DialectWindow'

    # Properties
    translator_loading = GObject.Property(type=bool, default=True)

    # Child widgets
    menu_btn: Gtk.MenuButton = Gtk.Template.Child()
    main_stack: Gtk.Stack = Gtk.Template.Child()
    error_page: Adw.StatusPage = Gtk.Template.Child()
    translator_box: Gtk.Box = Gtk.Template.Child()
    key_page: Adw.StatusPage = Gtk.Template.Child()
    rmv_key_btn: Gtk.Button = Gtk.Template.Child()
    error_api_key_btn: Gtk.Button = Gtk.Template.Child()

    title_stack: Gtk.Stack = Gtk.Template.Child()
    langs_button_box: Gtk.Box = Gtk.Template.Child()
    switch_btn: Gtk.Button = Gtk.Template.Child()
    src_lang_selector: LangSelector = Gtk.Template.Child()
    dest_lang_selector: LangSelector = Gtk.Template.Child()

    return_btn: Gtk.Button = Gtk.Template.Child()
    forward_btn: Gtk.Button = Gtk.Template.Child()

    src_pron_revealer: Gtk.Revealer = Gtk.Template.Child()
    src_pron_label: Gtk.Label = Gtk.Template.Child()
    mistakes: Gtk.Revealer = Gtk.Template.Child()
    mistakes_label: Gtk.Label = Gtk.Template.Child()
    char_counter: Gtk.Label = Gtk.Template.Child()
    src_text: TextView = Gtk.Template.Child()
    clear_btn: Gtk.Button = Gtk.Template.Child()
    paste_btn: Gtk.Button = Gtk.Template.Child()
    src_voice_btn: Gtk.Button = Gtk.Template.Child()
    translate_btn: Gtk.Button = Gtk.Template.Child()

    dest_box: Gtk.Box = Gtk.Template.Child()
    dest_pron_revealer: Gtk.Revealer = Gtk.Template.Child()
    dest_pron_label: Gtk.Label = Gtk.Template.Child()
    dest_text: TextView = Gtk.Template.Child()
    dest_toolbar_stack: Gtk.Stack = Gtk.Template.Child()
    trans_spinner: Gtk.Spinner = Gtk.Template.Child()
    trans_warning: Gtk.Image = Gtk.Template.Child()
    edit_btn: Gtk.Button = Gtk.Template.Child()
    copy_btn: Gtk.Button = Gtk.Template.Child()
    dest_voice_btn: Gtk.Button = Gtk.Template.Child()

    actionbar: Gtk.ActionBar = Gtk.Template.Child()
    src_lang_selector_m: LangSelector = Gtk.Template.Child()
    dest_lang_selector_m: LangSelector = Gtk.Template.Child()

    toast: Adw.Toast | None = None  # for notification management
    toast_overlay: Adw.ToastOverlay = Gtk.Template.Child()

    win_key_ctrlr: Gtk.EventControllerKey = Gtk.Template.Child()

    # Providers objects
    provider: dict[str, BaseProvider] = {
        'trans': None,
        'tts': None
    }

    # Text to speech
    current_speech = {}
    voice_loading = False  # tts loading status

    # Preset language values
    src_langs = []
    dest_langs = []

    current_history = 0  # for history management

    # Translation-related variables
    next_trans = {}  # for ongoing translation
    ongoing_trans = False  # for ongoing translation
    trans_failed = False  # for monitoring connectivity issues
    trans_mistakes = [None, None]  # "mistakes" suggestions
    # Pronunciations
    trans_src_pron = None
    trans_dest_pron = None
    # Suggestions
    before_suggest = None

    def __init__(self, **kwargs):
        super().__init__(**kwargs)

        # Application object
        self.app = kwargs['application']

        # GStreamer playbin object and related setup
        self.player = Gst.ElementFactory.make('playbin', 'player')
        bus = self.player.get_bus()
        bus.add_signal_watch()
        bus.connect('message', self.on_gst_message)

        # Setup window
        self.setup_actions()
        self.setup()

    def setup_actions(self):
        back = Gio.SimpleAction.new('back', None)
        back.props.enabled = False
        back.connect('activate', self.ui_return)
        self.add_action(back)

        forward_action = Gio.SimpleAction.new('forward', None)
        forward_action.props.enabled = False
        forward_action.connect('activate', self.ui_forward)
        self.add_action(forward_action)

        switch_action = Gio.SimpleAction.new('switch', None)
        switch_action.connect('activate', self.ui_switch)
        self.add_action(switch_action)

        from_action = Gio.SimpleAction.new('from', None)
        from_action.connect('activate', self.ui_from)
        self.add_action(from_action)

        to_action = Gio.SimpleAction.new('to', None)
        to_action.connect('activate', self.ui_to)
        self.add_action(to_action)

        clear_action = Gio.SimpleAction.new('clear', None)
        clear_action.props.enabled = False
        clear_action.connect('activate', self.ui_clear)
        self.add_action(clear_action)

        font_size_inc_action = Gio.SimpleAction.new('font-size-inc', None)
        font_size_inc_action.connect('activate', self.ui_font_size_inc)
        self.add_action(font_size_inc_action)

        font_size_dec_action = Gio.SimpleAction.new('font-size-dec', None)
        font_size_dec_action.connect('activate', self.ui_font_size_dec)
        self.add_action(font_size_dec_action)

        paste_action = Gio.SimpleAction.new('paste', None)
        paste_action.connect('activate', self.ui_paste)
        self.add_action(paste_action)

        copy_action = Gio.SimpleAction.new('copy', None)
        copy_action.props.enabled = False
        copy_action.connect('activate', self.ui_copy)
        self.add_action(copy_action)

        listen_dest_action = Gio.SimpleAction.new('listen-dest', None)
        listen_dest_action.connect('activate', self.ui_dest_voice)
        self.add_action(listen_dest_action)

        suggest_action = Gio.SimpleAction.new('suggest', None)
        suggest_action.props.enabled = False
        suggest_action.connect('activate', self.ui_suggest)
        self.add_action(suggest_action)

        suggest_ok_action = Gio.SimpleAction.new('suggest-ok', None)
        suggest_ok_action.connect('activate', self.ui_suggest_ok)
        self.add_action(suggest_ok_action)

        suggest_cancel_action = Gio.SimpleAction.new('suggest-cancel', None)
        suggest_cancel_action.connect('activate', self.ui_suggest_cancel)
        self.add_action(suggest_cancel_action)

        listen_src_action = Gio.SimpleAction.new('listen-src', None)
        listen_src_action.connect('activate', self.ui_src_voice)
        self.add_action(listen_src_action)

        translation_action = Gio.SimpleAction.new('translation', None)
        translation_action.props.enabled = False
        translation_action.connect('activate', self.translation)
        self.add_action(translation_action)

    def setup(self):
        self.set_default_icon_name(APP_ID)

        # Set devel style
        if PROFILE == 'Devel':
            self.add_css_class('devel')

        # Theme Switcher
        theme_switcher = ThemeSwitcher()
        self.menu_btn.props.popover.add_child(theme_switcher, 'theme')

        # Save settings on close
        self.connect('unrealize', self.save_settings)

        self.setup_selectors()
        self.setup_translation()
        self.set_help_overlay(DialectShortcutsWindow())

        # Load translator
        self.load_translator()
        # Load text to speech
        self.load_tts()

        # Listen to active providers changes
        Settings.get().connect('translator-changed', self._on_active_provider_changed, 'trans')
        Settings.get().connect('tts-changed', self._on_active_provider_changed, 'tts')

        # Bind text views font size
        self.src_text.bind_property('font-size', self.dest_text, 'font-size', GObject.BindingFlags.BIDIRECTIONAL)

        # Set initial saved text view font size
        if Settings.get().custom_default_font_size:
            font_size = Settings.get().default_font_size
            self.set_font_size(font_size)

        # Set src textview mod key requirement
        self.src_text.activate_mod = not bool(Settings.get().translate_accel_value)
        Settings.get().connect(
            'changed::translate-accel',
            lambda s, _k: self.src_text.set_property('activate_mod', not bool(s.translate_accel_value))
        )

    def setup_selectors(self):
        # Languages models
        self.src_lang_model = LanguagesListModel(self._lang_names_func)
        self.src_recent_lang_model = LanguagesListModel(self._lang_names_func)
        self.dest_lang_model = LanguagesListModel(self._lang_names_func)
        self.dest_recent_lang_model = LanguagesListModel(self._lang_names_func)

        # Src lang selector
        self.src_lang_selector.bind_models(self.src_lang_model, self.src_recent_lang_model)
        self.src_lang_selector_m.bind_models(self.src_lang_model, self.src_recent_lang_model)

        # Dest lang selector
        self.dest_lang_selector.bind_models(self.dest_lang_model, self.dest_recent_lang_model)
        self.dest_lang_selector_m.bind_models(self.dest_lang_model, self.dest_recent_lang_model)

        self.langs_button_box.props.homogeneous = False

    def _lang_names_func(self, code):
        return self.provider['trans'].get_lang_name(code)

    def setup_translation(self):
        # Src buffer
        self.src_buffer = self.src_text.props.buffer
        self.src_buffer.connect('changed', self.on_src_text_changed)
        self.src_buffer.connect('end-user-action', self.user_action_ended)

        # Dest buffer
        self.dest_buffer = self.dest_text.props.buffer
        self.dest_buffer.props.text = ''
        self.dest_buffer.connect('changed', self.on_dest_text_changed)
        # Translation progress spinner
        self.trans_spinner.hide()
        self.trans_warning.hide()

        # Voice buttons prep-work
        self.src_voice_warning = Gtk.Image.new_from_icon_name('dialog-warning-symbolic')
        self.src_voice_image = Gtk.Image.new_from_icon_name('audio-speakers-symbolic')
        self.src_voice_spinner = Gtk.Spinner()  # For use while audio is running or still loading.

        self.dest_voice_warning = Gtk.Image.new_from_icon_name('dialog-warning-symbolic')
        self.dest_voice_image = Gtk.Image.new_from_icon_name('audio-speakers-symbolic')
        self.dest_voice_spinner = Gtk.Spinner()

        self.toggle_voice_spinner(True)

    def load_translator(self):
        def on_done():
            # Mistakes support
            if ProviderFeature.MISTAKES not in self.provider['trans'].features:
                self.mistakes.props.reveal_child = False

            # Suggestions support
            self.ui_suggest_cancel(None, None)
            if ProviderFeature.SUGGESTIONS not in self.provider['trans'].features:
                self.edit_btn.props.visible = False
            else:
                self.edit_btn.props.visible = True

            # Pronunciation support
            if ProviderFeature.PRONUNCIATION not in self.provider['trans'].features:
                self.src_pron_revealer.props.reveal_child = False
                self.dest_pron_revealer.props.reveal_child = False
                self.app.lookup_action('pronunciation').props.enabled = False
            else:
                self.app.lookup_action('pronunciation').props.enabled = True

            # Update langs
            self.src_lang_model.set_langs(self.provider['trans'].languages)
            self.dest_lang_model.set_langs(self.provider['trans'].languages)

            # Update selected langs
            set_auto = Settings.get().src_auto and ProviderFeature.DETECTION in self.provider['trans'].features
            src_lang = self.provider['trans'].languages[0]
            if self.src_langs and self.src_langs[0] in self.provider['trans'].languages:
                src_lang = self.src_langs[0]
            self.src_lang_selector.selected = 'auto' if set_auto else src_lang

            dest_lang = self.provider['trans'].languages[1]
            if self.dest_langs and self.dest_langs[0] in self.provider['trans'].languages:
                dest_lang = self.dest_langs[0]
            self.dest_lang_selector.selected = dest_lang

            # Update chars limit
            if self.provider['trans'].chars_limit == -1:  # -1 means unlimited
                self.char_counter.props.label = ''
            else:
                count = f"{str(self.src_buffer.get_char_count())}/{self.provider['trans'].chars_limit}"
                self.char_counter.props.label = count

            self.translator_loading = False

            self.check_apikey()

        def on_fail(error: ProviderError):
            self.translator_loading = False
            self.loading_failed(error)

        provider = Settings.get().active_translator

        # Show loading view
        self.main_stack.props.visible_child_name = 'loading'

        # Translator object
        self.provider['trans'] = TRANSLATORS[provider]()
        # Get saved languages
        self.src_langs = self.provider['trans'].src_langs
        self.dest_langs = self.provider['trans'].dest_langs
        # Do provider init
        self.provider['trans'].init_trans(on_done, on_fail)

        # Connect to provider settings changes
        self.provider['trans'].settings.connect(
            'changed::instance-url', self._on_provider_changed, self.provider['trans'].name
        )
        self.provider['trans'].settings.connect(
            'changed::api-key', self._on_provider_changed, self.provider['trans'].name
        )

    def check_apikey(self):
        def on_done(valid):
            if valid:
                self.main_stack.props.visible_child_name = 'translate'
            else:
                self.key_page.props.title = _('The provided API key is invalid')
                if ProviderFeature.API_KEY_REQUIRED in self.provider['trans'].features:
                    self.key_page.props.description = _('Please set a valid API key in the preferences.')
                else:
                    self.key_page.props.description = _(
                        'Please set a valid API key or unset the API key in the preferences.'
                    )
                    self.rmv_key_btn.props.visible = True
                    self.error_api_key_btn.props.visible = True
                self.main_stack.props.visible_child_name = 'api-key'

        def on_fail(error: ProviderError):
            self.loading_failed(error)

        if ProviderFeature.API_KEY in self.provider['trans'].features:
            if self.provider['trans'].api_key:
                self.provider['trans'].validate_api_key(self.provider['trans'].api_key, on_done, on_fail)
            elif (
                not self.provider['trans'].api_key
                and ProviderFeature.API_KEY_REQUIRED in self.provider['trans'].features
            ):
                self.key_page.props.title = _('API key is required to use the service')
                self.key_page.props.description = _('Please set an API key in the preferences.')
                self.main_stack.props.visible_child_name = 'api-key'
            else:
                self.main_stack.props.visible_child_name = 'translate'
        else:
            self.main_stack.props.visible_child_name = 'translate'

    def loading_failed(self, error: ProviderError):
        self.main_stack.props.visible_child_name = 'error'

        service = self.provider['trans'].prettyname
        url = self.provider['trans'].instance_url

        title = _('Failed loading the translation service')
        description = _('Please report this in the Dialect bug tracker if the issue persists.')
        if ProviderFeature.INSTANCES in self.provider['trans'].features:
            description = _((
                'Failed loading "{url}", check if the instance address is correct or report in the Dialect bug tracker'
                ' if the issue persists.'
            ))
            description = description.format(url=url)

        if error.code == ProviderErrorCode.NETWORK:
            title = _('Couldn’t connect to the translation service')
            description = _('We can’t connect to the server. Please check for network issues.')
            if ProviderFeature.INSTANCES in self.provider['trans'].features:
                description = _((
                    'We can’t connect to the {service} instance "{url}".\n'
                    'Please check for network issues or if the address is correct.'
                ))
                description = description.format(service=service, url=url)

        if error.message:
            description = description + '\n\n<small><tt>' + error.message + '</tt></small>'

        self.error_page.props.title = title
        self.error_page.props.description = description

    @Gtk.Template.Callback()
    def retry_load_translator(self, _button):
        self.load_translator()

    @Gtk.Template.Callback()
    def remove_key_and_reload(self, _button):
        self.provider['trans'].reset_api_key()
        self.load_translator()
<<<<<<< HEAD
=======

    @Gtk.Template.Callback()
    def on_stack_page_change(self, _stack, _param):
        if self.main_stack.props.visible_child_name == 'translate' and self.launch:
            # Page being set to "Translate" means the translator is fully ready
            # We can now translate as per CLI parameters

            self.launch = False  # Prevent reoccurrence of CLI parameter translation

            if self.launch_text != '':
                self.translate(self.launch_text, self.launch_langs['src'], self.launch_langs['dest'])    
>>>>>>> bde25621

    def load_tts(self):
        def on_done():
            self.download_speech()

        def on_fail(_error: ProviderError):
            self.on_listen_failed()

        # TTS name
        provider = Settings.get().active_tts

        # Check if TTS is disabled
        if provider != '':
            self.src_voice_btn.props.visible = True
            self.dest_voice_btn.props.visible = True

            # TTS Object
            self.provider['tts'] = TTS[provider]()
            self.provider['tts'].init_tts(on_done, on_fail)

            # Connect to provider settings changes
            self.provider['tts'].settings.connect(
                'changed::instance-url', self._on_provider_changed, self.provider['tts'].name
            )
            self.provider['tts'].settings.connect(
                'changed::api-key', self._on_provider_changed, self.provider['tts'].name
            )
        else:
            self.provider['tts'] = None
            self.src_voice_btn.props.visible = False
            self.dest_voice_btn.props.visible = False

    def on_listen_failed(self):
        self.src_voice_btn.props.child = self.src_voice_warning
        self.src_voice_spinner.stop()

        self.dest_voice_btn.props.child = self.dest_voice_warning
        self.dest_voice_spinner.stop()

        tooltip_text = _('A network issue has occurred. Retry?')
        self.src_voice_btn.props.tooltip_text = tooltip_text
        self.dest_voice_btn.props.tooltip_text = tooltip_text

        if self.current_speech:
            called_from = self.current_speech['called_from']
            action = {
                'label': _('Retry'),
                'name': 'win.listen-src' if called_from == 'src' else 'win.listen-dest',
            }
        else:
            action = None

        self.send_notification(
            _('A network issue has occurred. Please try again.'),
            action=action
        )

        src_text = self.src_buffer.get_text(
            self.src_buffer.get_start_iter(),
            self.src_buffer.get_end_iter(),
            True
        )
        dest_text = self.dest_buffer.get_text(
            self.dest_buffer.get_start_iter(),
            self.dest_buffer.get_end_iter(),
            True
        )

        if self.provider['tts'].tts_languages:
            self.lookup_action('listen-src').set_enabled(
                self.src_lang_selector.selected in self.provider['tts'].tts_languages
                and src_text != ''
            )
            self.lookup_action('listen-dest').set_enabled(
                self.dest_lang_selector.selected in self.provider['tts'].tts_languages
                and dest_text != ''
            )
        else:
            self.lookup_action('listen-src').props.enabled = src_text != ''
            self.lookup_action('listen-dest').props.enabled = dest_text != ''

    def translate(self, text, src_lang, dest_lang):
        """
        Translates the given text from auto detected language to last used
        language
        """
        # Set src lang to Auto
        if src_lang is None:
            self.src_lang_selector.selected = 'auto'
        else:
            self.src_lang_selector.selected = src_lang
        if dest_lang is not None and dest_lang in self.provider['trans'].languages:
            self.dest_lang_selector.selected = dest_lang
            self.dest_lang_selector.emit('user-selection-changed')
        # Set text to src buffer
        self.src_buffer.props.text = text
        # Run translation
        self.translation()

    def translate_selection(self, src_lang, dest_lang):
        def on_paste(clipboard, result):
            text = clipboard.read_text_finish(result)
            self.translate(text, src_lang, dest_lang)
        
        clipboard = Gdk.Display.get_default().get_primary_clipboard()
        clipboard.read_text_async(None, on_paste)

    def save_settings(self, *args, **kwargs):
        if not self.is_maximized():
            size = self.get_default_size()
            Settings.get().window_size = (size.width, size.height)
        if self.provider['trans'] is not None:
            self.provider['trans'].src_langs = self.src_langs
            self.provider['trans'].dest_langs = self.dest_langs

    def send_notification(self, text, queue=False, action=None, timeout=5, priority=Adw.ToastPriority.NORMAL):
        """
        Display an in-app notification.

        Args:
            text (str): The text or message of the notification.
            queue (bool, optional): If True, the notification will be queued.
            action (dict, optional): A dict containing the action to be called.
        """
        if not queue and self.toast is not None:
            self.toast.dismiss()
        self.toast = Adw.Toast.new(text)
        self.toast.connect('dismissed', self._toast_dismissed)
        if action is not None:
            self.toast.props.button_label = action['label']
            self.toast.props.action_name = action['name']
        self.toast.props.timeout = timeout
        self.toast.props.priority = priority
        self.toast_overlay.add_toast(self.toast)

    def _toast_dismissed(self, toast):
        self.toast = None

    def toggle_voice_spinner(self, active=True):
        if active:
            self.lookup_action('listen-src').props.enabled = False
            self.src_voice_btn.props.child = self.src_voice_spinner
            self.src_voice_spinner.start()

            self.lookup_action('listen-dest').props.enabled = False
            self.dest_voice_btn.props.child = self.dest_voice_spinner
            self.dest_voice_spinner.start()
        else:
            src_text = self.src_buffer.get_text(
                self.src_buffer.get_start_iter(),
                self.src_buffer.get_end_iter(),
                True
            )
            self.lookup_action('listen-src').set_enabled(
                self.src_lang_selector.selected in self.provider['tts'].tts_languages
                and src_text != ''
            )
            self.src_voice_btn.props.child = self.src_voice_image
            self.src_voice_spinner.stop()

            dest_text = self.dest_buffer.get_text(
                self.dest_buffer.get_start_iter(),
                self.dest_buffer.get_end_iter(),
                True
            )
            self.lookup_action('listen-dest').set_enabled(
                self.dest_lang_selector.selected in self.provider['tts'].tts_languages
                and dest_text != ''
            )
            self.dest_voice_btn.props.child = self.dest_voice_image
            self.dest_voice_spinner.stop()

    @Gtk.Template.Callback()
    def _on_src_lang_changed(self, _obj, _param):
        """ Called on self.src_lang_selector::notify::selected signal """

        code = self.src_lang_selector.selected
        dest_code = self.dest_lang_selector.selected
        src_text = self.src_buffer.get_text(
            self.src_buffer.get_start_iter(),
            self.src_buffer.get_end_iter(),
            True
        )

        if self.provider['trans'].cmp_langs(code, dest_code):
            if len(self.dest_langs) >= 2:
                code = self.dest_langs[1] if code == self.src_langs[0] else dest_code
            if self.src_langs:
                self.dest_lang_selector.selected = self.src_langs[0]
            else:
                options = list(self.provider['trans'].languages)
                options.remove(code)
                self.dest_lang_selector.selected = random.choice(options)

        # Disable or enable listen function.
        if self.provider['tts'] and Settings.get().active_tts != '':
            self.lookup_action('listen-src').set_enabled(
                code in self.provider['tts'].tts_languages and src_text != ''
            )

        # Disable or enable switch function.
        self.lookup_action('switch').props.enabled = code != 'auto'

        if code in self.provider['trans'].languages:
            # Update saved src langs list
            if code in self.src_langs:
                # Bring lang to the top
                self.src_langs.remove(code)
            elif code.lower() in self.src_langs:
                # Bring lang to the top
                self.src_langs.remove(code.lower())
            elif len(self.src_langs) == 4:
                self.src_langs.pop()
            self.src_langs.insert(0, code)

        # Rewrite recent langs
        self.src_recent_lang_model.set_langs(self.src_langs, auto=True)

    @Gtk.Template.Callback()
    def _on_dest_lang_changed(self, _obj, _param):
        """ Called on self.dest_lang_selector::notify::selected signal """

        code = self.dest_lang_selector.selected
        src_code = self.src_lang_selector.selected
        dest_text = self.dest_buffer.get_text(
            self.dest_buffer.get_start_iter(),
            self.dest_buffer.get_end_iter(),
            True
        )

        if self.provider['trans'].cmp_langs(code, src_code):
            self.src_lang_selector.selected = self.dest_langs[0]

        # Disable or enable listen function.
        if self.provider['tts'] and Settings.get().active_tts != '':
            self.lookup_action('listen-dest').set_enabled(
                code in self.provider['tts'].tts_languages and dest_text != ''
            )

        # Update saved dest langs list
        if code in self.dest_langs:
            # Bring lang to the top
            self.dest_langs.remove(code)
        elif code.lower() in self.dest_langs:
            # Bring lang to the top
            self.dest_langs.remove(code.lower())
        elif len(self.src_langs) == 4:
            self.dest_langs.pop()
        self.dest_langs.insert(0, code)

        # Rewrite recent langs
        self.dest_recent_lang_model.set_langs(self.dest_langs)

    """
    User interface functions
    """

    def ui_return(self, _action, _param):
        """Go back one step in history."""
        if self.current_history != TRANS_NUMBER:
            self.current_history += 1
            self.history_update()

    def ui_forward(self, _action, _param):
        """Go forward one step in history."""
        if self.current_history != 0:
            self.current_history -= 1
            self.history_update()

    def add_history_entry(self, translation: Translation):
        """Add a history entry to the history list."""
        if self.current_history > 0:
            del self.provider['trans'].history[: self.current_history]
            self.current_history = 0
        if len(self.provider['trans'].history) == TRANS_NUMBER:
            self.provider['trans'].history.pop()
        self.provider['trans'].history.insert(0, translation)
        GLib.idle_add(self.reset_return_forward_btns)

    def switch_all(self, src_language, dest_language, src_text, dest_text):
        self.src_lang_selector.selected = dest_language
        self.dest_lang_selector.selected = src_language
        self.src_buffer.props.text = dest_text
        self.dest_buffer.props.text = src_text
        self.add_history_entry(Translation(src_text, (dest_text, src_language, dest_language)))

        # Re-enable widgets
        self.langs_button_box.props.sensitive = True
        self.lookup_action('translation').props.enabled = self.src_buffer.get_char_count() != 0

    def ui_switch(self, _action, _param):
        # Get variables
        self.langs_button_box.props.sensitive = False
        self.lookup_action('translation').props.enabled = False
        src_language = self.src_lang_selector.selected
        dest_language = self.dest_lang_selector.selected
        src_text = self.src_buffer.get_text(
            self.src_buffer.get_start_iter(),
            self.src_buffer.get_end_iter(),
            True
        )
        dest_text = self.dest_buffer.get_text(
            self.dest_buffer.get_start_iter(),
            self.dest_buffer.get_end_iter(),
            True
        )
        if src_language == 'auto':
            return

        # Switch all
        self.switch_all(src_language, dest_language, src_text, dest_text)

    def ui_from(self, _action, _param):
        self.src_lang_selector.button.popup()

    def ui_to(self, _action, _param):
        self.dest_lang_selector.button.popup()

    def ui_clear(self, _action, _param):
        self.src_buffer.props.text = ''
        self.src_buffer.emit('end-user-action')

    def set_font_size(self, size):
        self.src_text.font_size = size

    def ui_font_size_inc(self, _action, _param):
        self.src_text.font_size_inc()

    def ui_font_size_dec(self, _action, _param):
        self.src_text.font_size_dec()

    def ui_copy(self, _action, _param):
        dest_text = self.dest_buffer.get_text(
            self.dest_buffer.get_start_iter(),
            self.dest_buffer.get_end_iter(),
            True
        )
        clipboard = Gdk.Display.get_default().get_clipboard()
        clipboard.set(dest_text)

    def ui_paste(self, _action, _param):
        clipboard = Gdk.Display.get_default().get_clipboard()

        def on_paste(_clipboard, result):
            text = clipboard.read_text_finish(result)
            if text is not None:
                end_iter = self.src_buffer.get_end_iter()
                self.src_buffer.insert(end_iter, text)
                self.src_buffer.emit('end-user-action')

        cancellable = Gio.Cancellable()
        clipboard.read_text_async(cancellable, on_paste)

    def ui_suggest(self, _action, _param):
        self.dest_toolbar_stack.props.visible_child_name = 'edit'
        self.before_suggest = self.dest_buffer.get_text(
            self.dest_buffer.get_start_iter(),
            self.dest_buffer.get_end_iter(),
            True
        )
        self.dest_text.props.editable = True

    def ui_suggest_ok(self, _action, _param):
        def on_done(success):
            self.dest_toolbar_stack.props.visible_child_name = 'default'

            if success:
                self.send_notification(_('New translation has been suggested!'))
            else:
                self.send_notification(_('Suggestion failed.'))

            self.dest_text.props.editable = False

        def on_fail(error: ProviderError):
            self.dest_toolbar_stack.props.visible_child_name = 'default'
            self.send_notification(_('Suggestion failed.'))
            self.dest_text.props.editable = False

        dest_text = self.dest_buffer.get_text(
            self.dest_buffer.get_start_iter(),
            self.dest_buffer.get_end_iter(),
            True
        )

        src, dest = self.provider['trans'].denormalize_lang(
            self.provider['trans'].history[self.current_history]['Languages'][0],
            self.provider['trans'].history[self.current_history]['Languages'][1]
        )

        self.provider['trans'].suggest(
            self.provider['trans'].history[self.current_history]['Text'][0],
            src,
            dest,
            dest_text,
            on_done,
            on_fail
        )

        self.before_suggest = None

    def ui_suggest_cancel(self, _action, _param):
        self.dest_toolbar_stack.props.visible_child_name = 'default'
        if self.before_suggest is not None:
            self.dest_buffer.props.text = self.before_suggest
            self.before_suggest = None
        self.dest_text.props.editable = False       

    def ui_src_voice(self, _action, _param):
        src_text = self.src_buffer.get_text(
            self.src_buffer.get_start_iter(),
            self.src_buffer.get_end_iter(),
            True
        )
        src_language = self.src_lang_selector.selected
        self._pre_speech(src_text, src_language, 'src')

    def ui_dest_voice(self, _action, _param):
        dest_text = self.dest_buffer.get_text(
            self.dest_buffer.get_start_iter(),
            self.dest_buffer.get_end_iter(),
            True
        )
        dest_language = self.dest_lang_selector.selected
        self._pre_speech(dest_text, dest_language, 'dest')

    def _pre_speech(self, text, lang, called_from):
        if text != '':
            self.voice_loading = True
            self.toggle_voice_spinner(True)

            self.current_speech = {
                'text': text,
                'lang': lang,
                'called_from': called_from
            }

            self.download_speech()

    def on_gst_message(self, _bus, message):
        if message.type == Gst.MessageType.EOS:
            self.player.set_state(Gst.State.NULL)
        elif message.type == Gst.MessageType.ERROR:
            self.player.set_state(Gst.State.NULL)
            logging.error('Some error occurred while trying to play.')

    def download_speech(self):
        def on_done(file):
            try:
                self._play_audio(file.name)
                file.close()
            except Exception as exc:
                logging.error(exc)
                self.on_listen_failed()
            else:
                self.toggle_voice_spinner(False)
            finally:
                self.voice_loading = False
                self.current_speech = {}

        def on_fail(_error: ProviderError):
            self.on_listen_failed()
            self.toggle_voice_spinner(False)

        if self.current_speech:
            lang = self.provider['tts'].denormalize_lang(self.current_speech['lang'])
            self.provider['tts'].speech(self.current_speech['text'], lang, on_done, on_fail)
        else:
            self.toggle_voice_spinner(False)
            self.voice_loading = False

    def _play_audio(self, path):
        uri = 'file://' + path
        self.player.set_property('uri', uri)
        self.player.set_state(Gst.State.PLAYING)

    @Gtk.Template.Callback()
    def _on_key_event(self, _button, keyval, _keycode, state):
        """ Called on self.win_key_ctrlr::key-pressed signal """
        modifiers = state & Gtk.accelerator_get_default_mod_mask()
        shift_mask = Gdk.ModifierType.SHIFT_MASK
        unicode_key_val = Gdk.keyval_to_unicode(keyval)
        if (GLib.unichar_isgraph(chr(unicode_key_val))
                and modifiers in (shift_mask, 0)
                and not self.dest_text.props.editable
                and not self.src_text.is_focus()):
            self.src_text.grab_focus()
            end_iter = self.src_buffer.get_end_iter()
            self.src_buffer.insert(end_iter, chr(unicode_key_val))
            return Gdk.EVENT_STOP
        return Gdk.EVENT_PROPAGATE

    @Gtk.Template.Callback()
    def _on_src_activated(self, _texview):
        """ Called on self.src_text::active signal """
        if not Settings.get().live_translation:
            self.translation()

    @Gtk.Template.Callback()
    def _on_mistakes_clicked(self, _button, _data):
        """ Called on self.mistakes_label::activate-link signal """
        self.mistakes.props.reveal_child = False
        self.src_buffer.props.text = self.trans_mistakes[1]
        # Run translation again
        self.translation()

        return Gdk.EVENT_STOP

    def on_src_text_changed(self, buffer):
        char_count = buffer.get_char_count()

        # If the text is over the highest number of characters allowed, it is truncated.
        # This is done for avoiding exceeding the limit imposed by translation services.
        if self.provider['trans'].chars_limit == -1:  # -1 means unlimited
            self.char_counter.props.label = ''
        else:
            self.char_counter.props.label = f'{str(char_count)}/{self.provider["trans"].chars_limit}'

            if char_count >= self.provider['trans'].chars_limit:
                self.send_notification(_('{} characters limit reached!').format(self.provider['trans'].chars_limit))
                buffer.delete(
                    buffer.get_iter_at_offset(self.provider['trans'].chars_limit),
                    buffer.get_end_iter()
                )

        sensitive = char_count != 0
        self.lookup_action('translation').props.enabled = sensitive
        self.lookup_action('clear').props.enabled = sensitive
        if not self.voice_loading and self.provider['tts']:
            self.lookup_action('listen-src').set_enabled(
                self.src_lang_selector.selected in self.provider['tts'].tts_languages
                and sensitive
            )
        elif not self.voice_loading and not self.provider['tts']:
            self.lookup_action('listen-src').props.enabled = sensitive

    def on_dest_text_changed(self, buffer):
        sensitive = buffer.get_char_count() != 0
        self.lookup_action('copy').props.enabled = sensitive
        self.lookup_action('suggest').set_enabled(
            ProviderFeature.SUGGESTIONS in self.provider['trans'].features
            and sensitive
        )
        if not self.voice_loading and self.provider['tts']:
            self.lookup_action('listen-dest').set_enabled(
                self.dest_lang_selector.selected in self.provider['tts'].tts_languages
                and sensitive
            )
        elif not self.voice_loading and self.provider['tts'] is not None and not self.provider['tts'].tts_languages:
            self.lookup_action('listen-dest').props.enabled = sensitive

    def user_action_ended(self, _buffer):
        if Settings.get().live_translation:
            self.translation()

    # The history part
    def reset_return_forward_btns(self):
        self.lookup_action('back').props.enabled = self.current_history < len(self.provider['trans'].history) - 1
        self.lookup_action('forward').props.enabled = self.current_history > 0

    # Retrieve translation history
    def history_update(self):
        self.reset_return_forward_btns()
        translation = self.provider['trans'].history[self.current_history]
        self.src_lang_selector.selected = translation.original[1]
        self.dest_lang_selector.selected = translation.original[2]
        self.src_buffer.props.text = translation.original[0]
        self.dest_buffer.props.text = translation.text

    def appeared_before(self):
        src_language = self.src_lang_selector.selected
        dest_language = self.dest_lang_selector.selected
        src_text = self.src_buffer.get_text(
            self.src_buffer.get_start_iter(),
            self.src_buffer.get_end_iter(),
            True
        )
        if (
            len(self.provider['trans'].history) >= self.current_history + 1
            and (self.provider['trans'].history[self.current_history].original[1] == src_language or 'auto')
            and self.provider['trans'].history[self.current_history].original[2] == dest_language
            and self.provider['trans'].history[self.current_history].original[0] == src_text
        ):
            return True
        return False

    @Gtk.Template.Callback()
    def translation(self, _action=None, _param=None):
        # If it's like the last translation then it's useless to continue
        if not self.appeared_before():
            src_text = self.src_buffer.get_text(
                self.src_buffer.get_start_iter(),
                self.src_buffer.get_end_iter(),
                True
            )
            src_language = self.src_lang_selector.selected
            dest_language = self.dest_lang_selector.selected

            if self.ongoing_trans:
                self.next_trans = {
                    'text': src_text,
                    'src': src_language,
                    'dest': dest_language
                }
                return

            if self.next_trans:
                src_text = self.next_trans['text']
                src_language = self.next_trans['src']
                dest_language = self.next_trans['dest']
                self.next_trans = {}

            # Show feedback for start of translation.
            self.translation_loading()

            # If the two languages are the same, nothing is done
            if src_language != dest_language:
                if src_text != '':
                    self.ongoing_trans = True

                    src, dest = self.provider['trans'].denormalize_lang(src_language, dest_language)
                    self.provider['trans'].translate(
                        src_text,
                        src,
                        dest,
                        self.on_translation_success,
                        self.on_translation_fail
                    )
                else:
                    self.trans_mistakes = (None, None)
                    self.trans_src_pron = None
                    self.trans_dest_pron = None
                    self.dest_buffer.props.text = ''

                    if not self.ongoing_trans:
                        self.translation_finish()

    def on_translation_success(self, translation: Translation):
        self.trans_warning.props.visible = False

        if translation.detected and self.src_lang_selector.selected == 'auto':
            if Settings.get().src_auto:
                self.src_lang_selector.set_insight(translation.detected)
            else:
                self.src_lang_selector.selected = translation.detected

        self.dest_buffer.props.text = translation.text

        self.trans_mistakes = translation.mistakes
        self.trans_src_pron = translation.pronunciation[0]
        self.trans_dest_pron = translation.pronunciation[1]

        # Finally, translation is saved in history
        self.add_history_entry(translation)

        # Mistakes
        if ProviderFeature.MISTAKES in self.provider['trans'].features and not self.trans_mistakes == (None, None):
            self.mistakes_label.set_markup(_('Did you mean: ') + f'<a href="#">{self.trans_mistakes[0]}</a>')
            self.mistakes.props.reveal_child = True
        elif self.mistakes.props.reveal_child:
            self.mistakes.props.reveal_child = False

        # Pronunciation
        reveal = Settings.get().show_pronunciation
        if ProviderFeature.PRONUNCIATION in self.provider['trans'].features:
            if self.trans_src_pron is not None and self.trans_mistakes == (None, None):
                self.src_pron_label.props.label = self.trans_src_pron
                self.src_pron_revealer.props.reveal_child = reveal
            elif self.src_pron_revealer.props.reveal_child:
                self.src_pron_revealer.props.reveal_child = False

            if self.trans_dest_pron is not None:
                self.dest_pron_label.props.label = self.trans_dest_pron
                self.dest_pron_revealer.props.reveal_child = reveal
            elif self.dest_pron_revealer.props.reveal_child:
                self.dest_pron_revealer.props.reveal_child = False

        self.ongoing_trans = False
        if self.next_trans:
            self.translation()
        else:
            self.translation_finish()

    def on_translation_fail(self, error: ProviderError):
        if not self.next_trans:
            self.translation_finish()

        self.trans_warning.props.visible = True
        self.lookup_action('copy').props.enabled = False
        self.lookup_action('listen-src').props.enabled = False
        self.lookup_action('listen-dest').props.enabled = False

        match error.code:
            case ProviderErrorCode.NETWORK:
                self.send_notification(
                    _('Translation failed, check for network issues'),
                    action={
                        'label': _('Retry'),
                        'name': 'win.translation',
                    }
                )
            case ProviderErrorCode.API_KEY_INVALID:
                self.send_notification(
                    _('Translation failed, check for network issues'),
                    action={
                        'label': _('Retry'),
                        'name': 'win.translation',
                    }
                )
            case ProviderErrorCode.API_KEY_REQUIRED:
                self.send_notification(
                    _('API key is required to use the service'),
                    action={
                        'label': _('Preferences'),
                        'name': 'app.preferences',
                    }
                )
            case _:
                self.send_notification(
                    _('Translation failed'),
                    action={
                        'label': _('Retry'),
                        'name': 'win.translation',
                    }
                )            

    def translation_loading(self):
        self.trans_spinner.show()
        self.trans_spinner.start()
        self.dest_box.props.sensitive = False
        self.langs_button_box.props.sensitive = False

    def translation_finish(self):
        self.trans_spinner.stop()
        self.trans_spinner.hide()
        self.dest_box.props.sensitive = True
        self.langs_button_box.props.sensitive = True

    def reload_translator(self):
        self.translator_loading = True

        # Load translator
        self.load_translator()

    def _on_active_provider_changed(self, _settings, _provider, kind):
        self.save_settings()
        match kind:
            case 'trans':
                self.reload_translator()
            case 'tts':
                self.load_tts()

    def _on_provider_changed(self, _settings, _key, name):
        if not self.translator_loading:
            if name == self.provider['trans'].name:
                self.reload_translator()

            if name == self.provider['tts'].name:
                self.load_tts()<|MERGE_RESOLUTION|>--- conflicted
+++ resolved
@@ -421,20 +421,6 @@
     def remove_key_and_reload(self, _button):
         self.provider['trans'].reset_api_key()
         self.load_translator()
-<<<<<<< HEAD
-=======
-
-    @Gtk.Template.Callback()
-    def on_stack_page_change(self, _stack, _param):
-        if self.main_stack.props.visible_child_name == 'translate' and self.launch:
-            # Page being set to "Translate" means the translator is fully ready
-            # We can now translate as per CLI parameters
-
-            self.launch = False  # Prevent reoccurrence of CLI parameter translation
-
-            if self.launch_text != '':
-                self.translate(self.launch_text, self.launch_langs['src'], self.launch_langs['dest'])    
->>>>>>> bde25621
 
     def load_tts(self):
         def on_done():
